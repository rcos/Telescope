<<<<<<< HEAD
/*
 * Project wide CSS imported into page.hbs (not sure if this is working outside of page.hbs)
 */

img {
    padding: 50px;
    display: block;
    margin-left: auto;
    margin-right: auto;
    width: 40em;
}
footer {
    text-align: center;
    margin-bottom: 15px;
=======
:root {
    --rcos-color: #ff1a1a
}

.btn-rcos {
    background: var(--rcos-color);
    color: var(--light);
}

.footer {
    position: absolute;
    bottom: 0;
    width: 100%;
>>>>>>> fe7f0e43
}<|MERGE_RESOLUTION|>--- conflicted
+++ resolved
@@ -1,19 +1,3 @@
-<<<<<<< HEAD
-/*
- * Project wide CSS imported into page.hbs (not sure if this is working outside of page.hbs)
- */
-
-img {
-    padding: 50px;
-    display: block;
-    margin-left: auto;
-    margin-right: auto;
-    width: 40em;
-}
-footer {
-    text-align: center;
-    margin-bottom: 15px;
-=======
 :root {
     --rcos-color: #ff1a1a
 }
@@ -27,5 +11,4 @@
     position: absolute;
     bottom: 0;
     width: 100%;
->>>>>>> fe7f0e43
 }