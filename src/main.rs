--- conflicted
+++ resolved
@@ -10,14 +10,11 @@
 #[macro_use]
 extern crate serde;
 
-<<<<<<< HEAD
-=======
 #[macro_use]
 extern crate async_trait;
 
 #[macro_use]
 extern crate derive_more;
->>>>>>> 31a8790f
 
 use app_data::AppData;
 
@@ -37,6 +34,8 @@
 pub mod util;
 mod error;
 pub mod app_data;
+
+//use actix_ratelimit::{MemoryStore, MemoryStoreActor, RateLimiter};
 
 use actix::prelude::*;
 use actix_files as afs;
