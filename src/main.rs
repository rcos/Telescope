#[macro_use]
extern crate actix_web;

#[macro_use]
extern crate log;

#[macro_use]
extern crate lazy_static;

#[macro_use]
extern crate serde;

<<<<<<< HEAD
#[macro_use]
extern crate diesel;

#[macro_use]
extern crate async_trait;
=======
>>>>>>> 23145b02

#[macro_use]
extern crate derive_more;

<<<<<<< HEAD
use std::process::exit;

use actix::prelude::*;
use actix_files as afs;
use actix_identity::{CookieIdentityPolicy, IdentityService};
use actix_web::{App, http::Uri, HttpServer, middleware, web as aweb, web::get};
use actix_web_middleware_redirect_scheme::RedirectSchemeBuilder;
use diesel::{Connection, RunQueryDsl};
use openssl::ssl::{SslAcceptor, SslMethod};
use rand::{Rng, rngs::OsRng};

use app_data::AppData;
=======
mod web;
mod env;
mod templates;
>>>>>>> 23145b02

use crate::{
    env::{ConcreteConfig, CONFIG},
    templates::static_pages::{
        index::LandingPage, projects::ProjectsPage, sponsors::SponsorsPage, Static,
    },
    web::{cookies, RequestContext, services},
};
use std::sync::Arc;

<<<<<<< HEAD
pub mod util;

mod web;

mod db_janitor;
mod env;
mod models;
mod schema;
mod templates;
mod db_crud;
mod error;
pub mod app_data;

//use actix_ratelimit::{MemoryStore, MemoryStoreActor, RateLimiter};
=======
use actix::prelude::*;
use actix_files as afs;
use actix_identity::{CookieIdentityPolicy, IdentityService};
use actix_web::{http::Uri, middleware, web as aweb, web::get, App, HttpServer};
use actix_web_middleware_redirect_scheme::RedirectSchemeBuilder;
use diesel::{Connection, RunQueryDsl};
use openssl::ssl::{SslAcceptor, SslMethod};
use rand::{rngs::OsRng, Rng};
use std::process::exit;
>>>>>>> 23145b02

fn main() -> std::io::Result<()> {
    // set up logger and global web server configuration.
    env::init();
    let config: &ConcreteConfig = &*CONFIG;

    // Create the actix runtime.
    let sys = System::new("telescope");

    // Create appdata object.
    //
    // Database pool creation and registration of handlebars templates occurs
    // here.
    let app_data: Arc<AppData> = AppData::global();

    // from example at https://actix.rs/docs/http2/
    // to generate a self-signed certificate and private key for testing, use
    // `openssl req -x509 -newkey rsa:4096 -nodes -keyout tls-ssl/private-key.pem -out tls-ssl/certificate.pem -days 365`
    let mut tls_builder = SslAcceptor::mozilla_intermediate(SslMethod::tls())
        .expect("Could not create SSL Acceptor.");
    config.tls_config.init_tls_acceptor(&mut tls_builder);

    if config
        .sysadmin_config
        .as_ref()
        .map(|c| c.create)
        .unwrap_or(false)
    {
        let config = config.sysadmin_config.clone().unwrap();
        let admin_password = config.password.as_str();
        let admin_email = config.email;
        let mut user: User = User::new("Telescope admin", admin_password)
            .map_err(|e: PasswordRequirements| {
                error!(
                    "Admin password {} failed to satisfy password requirements.",
                    admin_password
                );
                if !e.not_common_password {
                    error!(
                        "Admin password {} is too common. Please choose a different password.",
                        admin_password
                    );
                }
                if !e.is_min_len {
                    error!(
                        "Admin password {} is too short. \
                        Please choose a password more than {} characters.",
                        admin_password,
                        PasswordRequirements::MIN_PASSWORD_LENGTH
                    )
                }
                exit(exitcode::DATAERR)
            })
            .unwrap();
        let email = Email::new_prechecked(user.id, admin_email);

        user.sysadmin = true;

        // I'm pretty sure this has to be written out manually in synchronous
        // diesel code here, since this is not an async context.
        let pool = app_data.clone_db_conn_pool();
        let conn = pool.get().unwrap();
        conn.transaction::<(), diesel::result::Error, _>(|| {
            use crate::schema::emails::dsl::emails;
            use crate::schema::users::dsl::users;

            diesel::insert_into(users).values(&user).execute(&conn)?;

            diesel::insert_into(emails).values(email).execute(&conn)?;

            info!("Successfully added admin user (id: {})", user.id_str());
            Ok(())
        })
        .map_err(|e| {
            error!("Could not add admin user to database: {}", e);
            e
        })
        .unwrap();
    }

    // generate a random key to encrypt cookies.
    let cookie_key = OsRng::default().gen::<[u8; 32]>();

    /*
    // memory store for rate limiting.
    let ratelimit_memstore = MemoryStore::new();
     */

    // Get ports for redirecting HTTP to HTTPS
    let http_port = config
        .bind_http
        .as_str()
        .parse::<Uri>()
        .expect("Invalid HTTP (http/1) URI")
        .port()
        .map(|p| format!(":{}", p.as_str()));

    let https_port = config
        .bind_https
        .as_str()
        .parse::<Uri>()
        .expect("Invalid HTTPS (http/2) URI")
        .port()
        .map(|p| format!(":{}", p.as_str()));

    // Build redirect middleware.
    let mut redirect_middleware: RedirectSchemeBuilder = RedirectSchemeBuilder::new();

    redirect_middleware
        .enable(true)
        .http_to_https(true)
        .permanent(true);

    if http_port.is_some() && https_port.is_some() {
        redirect_middleware.replacements(&[(http_port.unwrap(), https_port.unwrap())]);
    }

    HttpServer::new(move || {
        App::new()
            .data(app_data.clone())
            // Compression middleware
            .wrap(middleware::Compress::default())
            // Identity and authentication middleware.
            .wrap(IdentityService::new(
                CookieIdentityPolicy::new(&cookie_key)
                    .name(cookies::AUTH_TOKEN)
                    .secure(true)
                    // Cookies / sessions expire after 24 hours
                    .max_age_time(time::Duration::hours(24)),
            ))
            /*
            .wrap(
                RateLimiter::new(MemoryStoreActor::from(ratelimit_memstore.clone()).start())
                    // rate limit: 100 requests max per minute
                    .with_interval(std::time::Duration::from_secs(60))
                    .with_max_requests(100),
            )
             */
            // Redirect to https middleware
            .wrap(redirect_middleware.build())
            // logger middleware
            .wrap(middleware::Logger::default())
            // register Services
            .configure(web::services::register)
            // static files service
            .service(afs::Files::new("/static", "static"))
            .route("/", get().to(Static::<LandingPage>::handle))
            .route("/projects", get().to(Static::<ProjectsPage>::handle))
            .route("/sponsors", get().to(Static::<SponsorsPage>::handle))
            .default_service(aweb::route().to(services::p404::not_found))
    })
    .bind(config.bind_http.clone())
    .expect("Could not bind HTTP/1 (HTTP)")
    .bind_openssl(config.bind_https.clone(), tls_builder)
    .expect("Could not bind HTTP/2 (HTTPS)")
    .run();

    // Start the actix runtime.
    sys.run()
}<|MERGE_RESOLUTION|>--- conflicted
+++ resolved
@@ -10,36 +10,17 @@
 #[macro_use]
 extern crate serde;
 
-<<<<<<< HEAD
-#[macro_use]
-extern crate diesel;
-
 #[macro_use]
 extern crate async_trait;
-=======
->>>>>>> 23145b02
 
 #[macro_use]
 extern crate derive_more;
 
-<<<<<<< HEAD
-use std::process::exit;
-
-use actix::prelude::*;
-use actix_files as afs;
-use actix_identity::{CookieIdentityPolicy, IdentityService};
-use actix_web::{App, http::Uri, HttpServer, middleware, web as aweb, web::get};
-use actix_web_middleware_redirect_scheme::RedirectSchemeBuilder;
-use diesel::{Connection, RunQueryDsl};
-use openssl::ssl::{SslAcceptor, SslMethod};
-use rand::{Rng, rngs::OsRng};
-
 use app_data::AppData;
-=======
+
 mod web;
 mod env;
 mod templates;
->>>>>>> 23145b02
 
 use crate::{
     env::{ConcreteConfig, CONFIG},
@@ -50,22 +31,12 @@
 };
 use std::sync::Arc;
 
-<<<<<<< HEAD
 pub mod util;
-
-mod web;
-
-mod db_janitor;
-mod env;
-mod models;
-mod schema;
-mod templates;
-mod db_crud;
 mod error;
 pub mod app_data;
 
 //use actix_ratelimit::{MemoryStore, MemoryStoreActor, RateLimiter};
-=======
+
 use actix::prelude::*;
 use actix_files as afs;
 use actix_identity::{CookieIdentityPolicy, IdentityService};
@@ -75,7 +46,6 @@
 use openssl::ssl::{SslAcceptor, SslMethod};
 use rand::{rngs::OsRng, Rng};
 use std::process::exit;
->>>>>>> 23145b02
 
 fn main() -> std::io::Result<()> {
     // set up logger and global web server configuration.
