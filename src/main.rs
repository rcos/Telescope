--- conflicted
+++ resolved
@@ -143,16 +143,9 @@
             .wrap(middleware::Logger::default())
             .configure(web::api::register)
             .service(afs::Files::new("/static", "static"))
-<<<<<<< HEAD
-            .route("/", get().to(index::index_service))
-            .route("/sponsors", get().to(sponsors::sponsors_page))
-            .route("/projects", get().to(projects::projects_page))
-            .route("/developers", get().to(developers::developers_page))
-=======
             .route("/", get().to(LandingPage::handle))
             .route("/sponsors", get().to(SponsorsPage::handle))
             .route("/blog", get().to(blog::blog_service))
->>>>>>> fe7f0e43
             .route("/login", post().to(login::login_service))
             .route("/logout", get().to(logout::logout_service))
             .route("/forgot", get().to(forgot::recovery_service))
