--- conflicted
+++ resolved
@@ -1,44 +1,8 @@
-<<<<<<< HEAD
-use crate::templates::developers::DevelopersPage;
-use crate::templates::{
-    Template,
-    page
-};
-use crate::{
-    models::users::User,
-    templates::{developers::UserThumbnail},
-    web::RequestContext,
-    util::DbConnection,
-};
-use actix_web::{HttpResponse, Responder};
-use crate::error::TelescopeError;
-use futures::future::try_join_all;
-=======
 use actix_web::HttpResponse;
 use crate::web::RequestContext;
->>>>>>> 23145b02
 
 /// The page displaying RCOS developers.
 #[get("/developers")]
-<<<<<<< HEAD
-pub async fn developers_page(ctx: RequestContext) -> Result<Template, TelescopeError> {
-    // Try to get users from the database. Do error checking.
-    let all_users: Vec<User> = User::get_all_from_db().await?;
-
-    // Get the thumbnails for each user.
-    let thumbnail_futures = all_users
-        .into_iter()
-        .map(UserThumbnail::for_user)
-        .collect::<Vec<_>>();
-
-    // Wait for all futures to resolve.
-    let thumbnails: Vec<UserThumbnail> = try_join_all(thumbnail_futures).await?;
-
-    // Create and render template.
-    let template: Template = DevelopersPage::new(thumbnails).template();
-    page::of(&ctx, DevelopersPage::PAGE_TITLE, &template).await
-=======
 pub async fn developers_page(ctx: RequestContext) -> HttpResponse {
     unimplemented!()
->>>>>>> 23145b02
 }