--- conflicted
+++ resolved
@@ -1,14 +1,6 @@
-<<<<<<< HEAD
-pub mod login;
-pub mod index;
-pub mod sponsors;
-pub mod projects;
-pub mod developers;
-=======
 pub mod p404;
 pub mod forgot;
 pub mod blog;
 pub mod logout;
 pub mod register;
-pub mod login;
->>>>>>> fe7f0e43
+pub mod login;