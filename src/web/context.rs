<<<<<<< HEAD
=======
use crate::{
    models::users::User,
    templates::{page, Template},
    web::app_data::AppData,
};
>>>>>>> 84cff826
use actix_identity::Identity;
use actix_web::{
    dev::{Payload, PayloadStream},
    Error,
    FromRequest, HttpRequest, web::{block, Data},
};
use diesel::{
    PgConnection,
    r2d2::{ConnectionManager, Pool, PooledConnection},
};
use futures::future::{ready, Ready};
use handlebars::Handlebars;
use lettre::SendableEmail;
use lettre_email::Mailbox;
use serde_json::Value;
use uuid::Uuid;

use crate::{
    models::users::User,
    templates::{page, Template},
    web::{api::graphql::ApiContext},
};
use crate::app_data::AppData;
use crate::error::TelescopeError;


/// The items making up a page context (the context in which a request has been made.)
pub struct RequestContext {
    app_data: Data<AppData>,
    request: HttpRequest,
    identity: Identity,
}

impl RequestContext {
    /// Construct a new page context from a request and site data.
    pub fn new(data: Data<AppData>, request: HttpRequest, identity: Identity) -> Self {
        Self {
            app_data: data,
            request,
            identity,
        }
    }

    /// Get the HttpRequest that originated this page context.
    pub fn request(&self) -> &HttpRequest {
        &self.request
    }

    /// Get the associated user session (cookies) that originated with this page context.
    pub fn identity(&self) -> &Identity {
        &self.identity
    }

    /// Check if a user is logged in. Calls the database to check user valididty.
    pub async fn logged_in(&self) -> Result<bool, TelescopeError> {
        let id: Option<Uuid> = self
            .identity
            .identity()
            .and_then(|s| Uuid::parse_str(&s).ok())
            .or_else(|| {
                // If there is no identity or the identity is malformed,
                // forget it.
                self.identity.forget();
                None
            });

        if let Some(uid) = id {
            let db_res: Option<User> = User::get_from_db_by_id(uid).await?;
            if db_res.is_some() { Ok(true) } else { Ok(false) }
        } else { Ok(false) }
    }

    /// Asynchronously get the logged in user if there is one.
    pub async fn user_identity(&self) -> Option<User> {
        match self.user_id_identity() {
            Some(uid) => User::get_from_db_by_id(self.get_db_conn().await, uid).await,
            None => None,
        }
    }

    /// Get the user id of the logged in user. This should be preferred
    /// to `get_user_identity` when possible to avoid an extra database query.
    pub fn user_id_identity(&self) -> Option<Uuid> {
        self.identity
            .identity()
            .and_then(|s| Uuid::parse_str(s.as_str()).ok())
    }

    /// Render a page with the specified template as the page content and the title as specified.
    pub async fn render_in_page(
        &self,
        template: &Template,
        page_title: impl Into<Value>,
    ) -> String {
        let page: Template = page::of(&self, page_title, template).await;
        self.render(&page)
    }

    /// Send an email using the internal app data mailers derived from the
    /// server config.
    pub async fn send_mail<M>(&self, mail: M) -> Result<(), ()>
    where
        M: Into<SendableEmail> + Clone + Send + Sync + 'static,
    {
        self.app_data.send_mail(mail).await
    }

    /// Get the mail sender from the app data config.
    pub fn email_sender(&self) -> Mailbox {
        self.app_data.mail_sender.clone()
    }

    /// Extract the components of a context object and build it from
    /// an http request. This exists for the request extractor trait,
    /// which doesn't allow for the `?` operator.
    fn extract(req: &HttpRequest, payload: &mut Payload<PayloadStream>) -> Result<Self, Error> {
        let app_data: Data<AppData> = Data::<AppData>::from_request(req, payload).into_inner()?;
        let request: HttpRequest = HttpRequest::from_request(req, payload).into_inner()?;
        let identity: Identity = Identity::from_request(req, payload).into_inner()?;
        Ok(Self::new(app_data, request, identity))
    }
}

impl FromRequest for RequestContext {
    type Error = Error;
    type Future = Ready<Result<Self, Self::Error>>;
    type Config = ();

    fn from_request(req: &HttpRequest, payload: &mut Payload<PayloadStream>) -> Self::Future {
        ready(RequestContext::extract(req, payload))
    }
}<|MERGE_RESOLUTION|>--- conflicted
+++ resolved
@@ -1,11 +1,3 @@
-<<<<<<< HEAD
-=======
-use crate::{
-    models::users::User,
-    templates::{page, Template},
-    web::app_data::AppData,
-};
->>>>>>> 84cff826
 use actix_identity::Identity;
 use actix_web::{
     dev::{Payload, PayloadStream},
