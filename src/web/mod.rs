--- conflicted
+++ resolved
@@ -4,12 +4,6 @@
 // reexport all services
 pub mod services;
 
-<<<<<<< HEAD
-pub mod api;
-=======
-pub mod app_data;
->>>>>>> 23145b02
-
 pub mod cookies;
 
 /// Page Context holder.
