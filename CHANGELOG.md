# Changelog
This changelog was created after version 0.6.4 was released. As such, information
version 0.6.4 and earlier may not be entirely accurate or complete. A best effort 
has been made to fill in the gaps. If you find an issue anywhere in this changelog, 
please submit a pull request fixing it. 

<<<<<<< HEAD
## Unreleased
- Added meeting counts and filtering by semester in admin panel. 
=======
## Unreleased - 0.8.6
- Fixed bug in rendering of registration form. ([#222])
>>>>>>> d4b3947c

## 0.8.5 - December 31st, 2021
- Changes to the config file:
  - The public telescope URL is now in the root of the config rather than the Discord section.  
- Dynamic OGP tags. ([#218])
- Server side cohort validation. ([#220])

## 0.8.4 - December 29th, 2021
- Disabled signup using anything except Discord. ([#217])
- Added descriptions OGP tag. ([#216]) 

## 0.8.3 - December 22nd, 2021
- Updated minimum rust version to 1.57.0. 
- Added [Open Graph Protocol](https://ogp.me/) meta tags to site. ([#205])
- Fixed critical security issues reported by [Chris Reed](https://github.com/cjreed121) (Thanks, Chris, for reporting these to me): 
  - XSS bug in the meeting description text box. 
  - Privilege escalation bug on the user settings page. 
- Fixed two typos also reported by [Chris Reed](https://github.com/cjreed121) (Thanks again Chris)
- Updates to a variety of dependencies. 

## 0.8.2 - November 30th, 2021
- Fixed bug that prevented user deletion. ([#204])

## 0.8.1 - November 19th, 2021
- Fixed bug that prevented meeting creation. 

## 0.8.0 - November 17th, 2021
- Replaced all usernames with user IDs. ([#130])
- Updated Hasura to v2.0.10 

## 0.7.3 - November 3rd, 2021
- Changes to the config file: 
  - Now only a single RCOS Discord server ID is accepted instead of a list of IDs.
- Fixed error caused by unlinking Discord account while authenticated with Discord. ([#185])
- Update Rust to 1.56 and Rust 2021 Edition. ([#186])
- Change RCOS contact email from rcos.management@gmail.com to rcos-leadership@googlegroups.com. ([#188])
- Add Discord gateway. ([#178])
- User deletion functionality. ([#15], [#189])

## 0.7.2 - October 12th, 2021
- Account linking with Discord ([#5], [#181])
- Updated Discord colors and icons ([#116], [#181], [#182]) 
- Tweaked format of Discord Guild IDs in config file ([#179])

## 0.7.1 - September 29th, 2021
- Make the `/whois` discord command ephemeral -- only the user who invokes the
  interaction will see the response.
- Fixed "Schedule" link on the home page to render correctly on Safari. ([#176])
- Updated everything to work at <https://rcos.io> instead of <https://telescope.rcos.io>. 

## 0.7.0 - September 9th, 2021
- Name change functionality. ([#16])
- Cohort edit functionality. ([#16])
- Show draft meetings on profile pages.
- Fixed homepage link to include past developers.

## 0.6.5 - August 31st, 2021
- Created changelog. ([#151])
- Updated RPI CAS URL. ([#114])

## 0.6.4 - July 14th, 2021
- Fixed bug that prevented external presentation urls from being appropriately shown 
  in the meeting edit form. 

## 0.6.3 - July 14th, 2021
- Added support for deleting meetings. ([#96])

## 0.6.2 - July 13th, 2021
- Fixed access bug that prevented users from viewing drafts of meetings that they host.

## 0.6.1 - July 10th, 2021
- Fixed bug that prevented editing meetings from previous semesters. ([#142])

## 0.6.0 - July 9th, 2021
- Added support for creating meetings. ([#96])
- Added support for editing meetings. ([#96])
- Changed appearance of footer. 
- Added rust documentation for developers to site. 
- Added system administrator user role. ([#115])
- Fixed several links to open in new tabs. 
- Added semesters table in admin panel. 
- Added semester creation form in admin panel.
- Added semester edit form in admin panel. 
- Updated rust version to 1.53.0.

## 0.5.2 - May 26th, 2021
- Updated handlebars engine to 4.0.0. ([#113])
- Updated templates to work with handlebars 4.0.0.

## 0.5.1 - May 25th, 2021
- Fixed bug that caused internal server error when visiting a user's profile. ([#112])

## 0.5.0 - May 25th, 2021
- Created meeting details page.
- Added support for meetings marked as draft.
- Added link to handbook in navbar.
- Added support for linking RPI CAS account. ([#5])
- Created Discord bot. ([#100])
    - Added `/whois` command.
- Removed email client and templates. 
- Fixed several bugs relating to timezones.

## 0.4.2 - March 25th, 2021
- Updated rust version to 1.51.0.
- Added meeting type indicators to meetings page. 
- Centered text on links in the meetings page.

## 0.4.1 - March 25th, 2021
- Tweaked style and appearance of meetings page.
- Fixed bug that incremented meeting page date query on refresh.

## 0.4.0 - March 25th, 2021
- Created meetings page.
- Tweaked URL formatting for user profiles.

## 0.3.1 - March 23rd, 2021
- No release notes available.

## 0.3.0 - March 23rd, 2021
- No release notes available.

## 0.2.5 - March 8th, 2021
- No release notes available.

## 0.2.4 - March 8th, 2021
- No release notes available.

## 0.2.3 - March 8th, 2021
- No release notes available.

## 0.2.2 - March 8th, 2021
- No release notes available.

## 0.2.1 - March 8th, 2021
- No release notes available.

## Initial release: 0.2.0 - March 8th, 2021
- No release notes available.

<!-- links -->
[#5]: https://github.com/rcos/Telescope/issues/5
[#15]: https://github.com/rcos/Telescope/issues/15
[#16]: https://github.com/rcos/Telescope/issues/16
[#96]: https://github.com/rcos/Telescope/issues/96
[#100]: https://github.com/rcos/Telescope/issues/100
[#112]: https://github.com/rcos/Telescope/issues/112
[#113]: https://github.com/rcos/Telescope/pull/113
[#114]: https://github.com/rcos/Telescope/issues/114
[#115]: https://github.com/rcos/Telescope/issues/115
[#116]: https://github.com/rcos/Telescope/issues/116
[#130]: https://github.com/rcos/Telescope/issues/130
[#142]: https://github.com/rcos/Telescope/issues/142
[#151]: https://github.com/rcos/Telescope/issues/151
[#176]: https://github.com/rcos/Telescope/pull/176
[#178]: https://github.com/rcos/Telescope/issues/178
[#179]: https://github.com/rcos/Telescope/pull/179
[#181]: https://github.com/rcos/Telescope/pull/181
[#182]: https://github.com/rcos/Telescope/pull/182
[#185]: https://github.com/rcos/Telescope/issues/185
[#186]: https://github.com/rcos/Telescope/pull/186
[#188]: https://github.com/rcos/Telescope/issues/188
[#189]: https://github.com/rcos/Telescope/pull/189
[#204]: https://github.com/rcos/Telescope/pull/204
[#205]: https://github.com/rcos/Telescope/pull/205
[#216]: https://github.com/rcos/Telescope/pull/216
[#217]: https://github.com/rcos/Telescope/pull/217
[#218]: https://github.com/rcos/Telescope/pull/218
[#220]: https://github.com/rcos/Telescope/pull/220
[#222]: https://github.com/rcos/Telescope/pull/222<|MERGE_RESOLUTION|>--- conflicted
+++ resolved
@@ -4,13 +4,9 @@
 has been made to fill in the gaps. If you find an issue anywhere in this changelog, 
 please submit a pull request fixing it. 
 
-<<<<<<< HEAD
-## Unreleased
-- Added meeting counts and filtering by semester in admin panel. 
-=======
 ## Unreleased - 0.8.6
 - Fixed bug in rendering of registration form. ([#222])
->>>>>>> d4b3947c
+- Added meeting counts and filtering by semester in admin panel. 
 
 ## 0.8.5 - December 31st, 2021
 - Changes to the config file:
