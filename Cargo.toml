--- conflicted
+++ resolved
@@ -67,16 +67,8 @@
 # ORM and query building (to interact with Postgres Database)
 diesel = {version = "~1.4", features = ["uuidv07", "r2d2", "postgres", "chrono"]}
 # Universally unique identifier generation
-<<<<<<< HEAD
-uuid = {version = "0.8.2", features = ["serde", "v4"]}
+uuid = {version = "~0.8", features = ["serde", "v4"]}
 # Async functions in traits
-async-trait = "0.1.42"
+async-trait = "~0.1"
 # Derive traits like Error and Display
-derive_more = "0.99.11"
-=======
-uuid = {version = "~0.8", features = ["serde", "v4"]}
-
-# Async functions in traits
-# Add this in when you have time (see src/templates/static_pages)
-# async-trait = "~0.1"
->>>>>>> 84cff826
+derive_more = "~0.99"