[package]
name = "telescope"
version = "0.8.6-dev"
authors = ["Antonia \"Nia\" Calia-Bogan <acaliabogan@acaliabogan.dev>"]
description = "The RCOS webapp"
edition = "2021"
rust-version = "1.57"

[dependencies]
# command line argument parser
structopt = "~0.3"
# environment variable reading through dotenv (.env files)
dotenv = "~0.15"
# config file reading
toml = "~0.5"

# actix actor framework -- system for running server and other tasks.
actix = "0.10.0"
# actix web server
actix-web = {version = "3.3.3", features = ["rustls"]}
# static file serving
actix-files = "~0.5"
# identity service -- cookie authentication
actix-identity = "~0.3"

# Handlebars for HTML rendering and templating.
handlebars = {version = "~4.1", features = ["dir_source"]}
# HTML Escaping with help from SIMD.
v_htmlescape = "0.14.1"

# Logging utilities
log = "~0.4"
env_logger = "~0.9"

# (de)serialization
<<<<<<< HEAD
serde = {version = "1.0.132", features = ["derive"]}
serde_json = "1.0.74"
=======
serde = {version = "1.0.133", features = ["derive"]}
serde_json = "1.0.73"
>>>>>>> c056e563
serde_urlencoded = "~0.7"

# Regular expressions
regex = "1"

# cryptographically sound random number generation
rand = "~0.8"

# lazily evaluated statics.
lazy_static = "~1.4"

# utilities for dealing with async futures
futures = "0.3.19"

# async traits
async-trait = "0.1.52"

# Date and time utilities and formats
chrono = {version = "~0.4", features = ["serde", "std", "clock"]}
chrono-tz = {version = "~0.6", features = ["serde"]}
time = "0.2.27" # Latest version of time crate compatible with actix-identity 0.3.1

# URL formatting
url = {version = "2", features = ["serde"]}

# Derive traits like Error and Display
derive_more = "~0.99"

# JSON web tokens
jsonwebtoken = "~7.2"

# OAuth2 models and flows
oauth2 = "4.1.0"

# HTTP client alternative to the one that ships with actix-web
reqwest = {version = "0.10", features = ["json", "rustls"], default-features = false}

# Fast Concurrent HashMap. (this is used for CSRF tokens)
dashmap = "~5.0"

# CommonMark markdown rendering.
pulldown-cmark = "0.9.0"

# UUID used in user IDs.
uuid = {version = "0.8.2", features = ["serde", "v4"]}

# API stuff

# GraphQL client and queries
graphql_client = "0.10.0"

# Discord API and integration
# Serenity for sharding and models
[dependencies.serenity]
version = "0.10.9"
features = [
    # Builder stype methods on Discord's API objects
    "builder",
    # Response caching -- disable this if RAM is an issue.
    "cache",
    # Discord API HTTP Client
    "client",
    # Discord WebSocket geteway events and interactions.
    "gateway",
    # HTTP client
    "http",
    # Discord API Models
    "model",
    # Interactions and Commands API
    "unstable_discord_api",
    # Utility functionality
    "utils",
    # Rustls with tokio 0.2 for compatibility with actix.
    "rustls_tokio_0_2_backend"
]
default-features = false<|MERGE_RESOLUTION|>--- conflicted
+++ resolved
@@ -33,13 +33,8 @@
 env_logger = "~0.9"
 
 # (de)serialization
-<<<<<<< HEAD
-serde = {version = "1.0.132", features = ["derive"]}
+serde = {version = "1.0.133", features = ["derive"]}
 serde_json = "1.0.74"
-=======
-serde = {version = "1.0.133", features = ["derive"]}
-serde_json = "1.0.73"
->>>>>>> c056e563
 serde_urlencoded = "~0.7"
 
 # Regular expressions
